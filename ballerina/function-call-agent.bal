--- conflicted
+++ resolved
@@ -80,13 +80,7 @@
     # + return - LLM response containing the tool or chat response (or an error if the call fails)
     public isolated function selectNextTool(ExecutionProgress progress, string sessionId = DEFAULT_SESSION_ID) returns json|LlmError {
         ChatMessage[] messages = createFunctionCallMessages(progress);
-<<<<<<< HEAD
-        Memory|MemoryError memory = self.memoryManager.getMemory(sessionId);
-        ChatMessage[]|MemoryError additionalMessages = memory is Memory ? memory.get() : memory;
-        
-=======
         ChatMessage[]|MemoryError additionalMessages = self.memory.get(sessionId);
->>>>>>> 9eb547ed
         if additionalMessages is MemoryError {
             log:printError("Failed to get chat messages from memory", additionalMessages);
         } else {
