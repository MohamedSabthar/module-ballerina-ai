--- conflicted
+++ resolved
@@ -64,11 +64,7 @@
     string name;
     # Input to the tool
     map<json>? arguments = {};
-<<<<<<< HEAD
-    # identifier for the tool call
-=======
     # Identifier for the tool call
->>>>>>> d005d2b0
     string id?;
 |};
 
@@ -257,21 +253,11 @@
 
         ChatUserMessage userMessage = {role: USER, content: query};
         updateMemory(memory, userMessage);
-<<<<<<< HEAD
-        
-        if (agent is ReActAgent) {
-            ChatSystemMessage reactSystemMessage = {role: SYSTEM, content: string `${agent.instructionPrompt} You can use these information if needed: ${context.toString()}`};
-            updateMemory(memory, reactSystemMessage);
-        } else {
-            updateMemory(memory, systemMessage);
-        }
-=======
 
         ChatSystemMessage reactSystemMessage = agent is ReActAgent
             ? {role: SYSTEM, content: string `${agent.instructionPrompt} You can use these information if needed: ${context.toString()}`}
             : {role: SYSTEM, content: context.toString()};
         updateMemory(memory, reactSystemMessage);
->>>>>>> d005d2b0
 
         foreach ExecutionResult|LlmChatResponse|ExecutionError|Error step in iterator {
             if iter == maxIter {
@@ -369,12 +355,6 @@
         LlmToolResponse tool = step.tool;
         anydata|error observation = step?.observation;
 
-<<<<<<< HEAD
-        ChatAssistantMessage assistantMessage = {role: ASSISTANT, function_call: {name: tool.name, id: tool.id, arguments: tool.arguments.toJsonString()}};
-        updateMemory(memory, assistantMessage);
-
-        ChatFunctionMessage functionMessage = {role: FUNCTION, name: tool.name, content: observation is error ? observation.toString() : observation is () ? "" : observation.toString(), id: tool.id};
-=======
         ChatAssistantMessage assistantMessage = {
             role: ASSISTANT,
             function_call: {name: tool.name, id: tool.id, arguments: tool.arguments.toJsonString()}
@@ -388,7 +368,6 @@
                 observation.toString() : observation is () ? "" : observation.toString(),
             id: tool.id
         };
->>>>>>> d005d2b0
         updateMemory(memory, functionMessage);
     }
 }