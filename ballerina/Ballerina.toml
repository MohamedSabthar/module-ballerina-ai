[package]
distribution = "2201.8.4"
org = "ballerinax"
name = "ai.agent"
<<<<<<< HEAD
version = "0.7.1"
=======
version = "0.7.0"
>>>>>>> d8c0adf1
license = ["Apache-2.0"]
authors = ["Ballerina"]
keywords = ["AI/Agent", "Cost/Freemium"]
repository = "https://github.com/ballerina-platform/module-ballerinax-ai.agent"

[build-options]
observabilityIncluded = true<|MERGE_RESOLUTION|>--- conflicted
+++ resolved
@@ -2,11 +2,7 @@
 distribution = "2201.8.4"
 org = "ballerinax"
 name = "ai.agent"
-<<<<<<< HEAD
 version = "0.7.1"
-=======
-version = "0.7.0"
->>>>>>> d8c0adf1
 license = ["Apache-2.0"]
 authors = ["Ballerina"]
 keywords = ["AI/Agent", "Cost/Freemium"]
