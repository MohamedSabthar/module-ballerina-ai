--- conflicted
+++ resolved
@@ -312,11 +312,7 @@
 [[package]]
 org = "ballerina"
 name = "uuid"
-<<<<<<< HEAD
-version = "1.10.0"
-=======
 version = "1.9.0"
->>>>>>> d005d2b0
 dependencies = [
 	{org = "ballerina", name = "crypto"},
 	{org = "ballerina", name = "jballerina.java"},
